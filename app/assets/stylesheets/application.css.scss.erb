/*
 * This is a manifest file that'll be compiled into application.css, which will include all the files
 * listed below.
 *
 * Any CSS and SCSS file within this directory, lib/assets/stylesheets, vendor/assets/stylesheets,
 * or vendor/assets/stylesheets of plugins, if any, can be referenced here using a relative path.
 *
 * You're free to add application-wide styles to this file and they'll appear at the top of the
 * compiled file, but it's generally better to create a new file per style scope.
 *
 *= require select2
 *= require select2-bootstrap
 *= require jquery.json-editor
 *= require rickshaw
 *= require spectrum
 *= require_tree .
 *= require_self
 */

@import "bootstrap";
@import "font-awesome-sprockets";
@import "font-awesome";

body { padding-top: 60px; }

#main {
  margin-bottom: 100px;
}

/* Rails scaffold style compatibility */
#error_explanation {
  @extend .alert;
  @extend .alert-error;
  @extend .alert-block;
}

.field_with_errors {
  @extend .control-group.error;
}

.select2 {
  float: none !important;
  margin-left: 0 !important;
}

img.odin {
  position: relative;
  top: -32px;
}

.link-region .cannot-receive-events,
.schedule-region .cannot-be-scheduled {
  display: none;
}

.controller-region[data-has-controllers=false] {
  display: none;
}

img.spinner {
  display: none;
  vertical-align: bottom;
}

.hidden {
  display: none;
}

#show-tabs {
  margin-top: 10px;
  height: 400px;
}

.digraph {
  margin-top: 20px;
}

.show-view {
  overflow: hidden;
}

span.not-applicable:after {
  color: #bbbbbb;
  content: "n/a";
}

// Navbar
.nav > li {
  &.job-indicator, &#event-indicator {
    display: none;

    a {
      padding-right: 5px;
      padding-left: 5px;
    }
  }
}

.navbar-search > .spinner {
  position: absolute;
  top: -1px;
  right: 1px;
}

.navbar {
  .dropdown.dropdown-hover:hover .dropdown-menu {
    display: block;
  }
}

// Flash

.flash {
  position: fixed;
  width: 210px;
  z-index: 99999;
  right: 20px;

  .alert {
  }
}

// Heroku

.heroku-instructions {
  color: rgba(255, 255, 255, 0.9);
  background-color: rgba(132, 132, 196, 0.8);
  border: 3px solid rgba(132, 132, 196, 0.5);
  -webkit-border-radius: 4px;
     -moz-border-radius: 4px;
          border-radius: 4px;
  padding: 12px;
  margin-bottom: 10px;

  a {
    text-decoration: underline;
  }

  a:link {
    color: inherit;
  }

  a:hover, a:visited, a:active {
    color: #fff;
  }

  pre {
    background-color: #ffffff;
    color: #3F3F44;
    margin: 4px;
  }
}

// Logs

#logs .action-icon {
  height: 16px;
  display: inline-block;
  vertical-align: inherit;
  cursor: pointer;

  &.refresh {
    margin: 0 10px;
  }
}

#show-tabs li a.recent-errors {
  font-weight: bold;
}

// Credentials

#ace-credential-value {
  position: relative;
  width: 940px;
  height: 400px;
}

// Disabled

.agent-unavailable {
  opacity: 0.5;
}

// JSON Editor

.live-json-editor {
  font-family: "Courier New", Courier, monospace;
}

.json-editor blockquote {
  font-size: 14px;
}

// Position tweeks

.hover-help {
  top: 2px;
}

.popover {
  dd {
    margin-left: 1em;
  }
}

h2 .scenario, a span.label.scenario {
  position: relative;
  top: -2px;
}

// Bootstrappy color styles

.color-danger {
  color: #d9534f;
}

.color-warning {
  color: #f0ad4e;
}

.color-success {
  color: #5cb85c;
}

.form-group {
  .sp-replacer {
    @extend .form-control;
  }

  .sp-preview {
    width: 100%;
  }

  .sp-dd {
    display: none;
  }
}

.confirm-agent .popover {
  width: 200px;
}

$services:            twitter     37signals   github      tumblr;
$service-colors:      #55acee     #8fc857     #444444     #2c4762;

@mixin services {
  @each $service in $services {
    $i: index($services, $service);
    $service-color: nth($service-colors, $i);

    &.service-#{$service} {
      color: #fff;
      background-color: $service-color;
    }
  }
}

.btn-service {
  position: relative;
  padding-left: 40px;
  $border-color: rgba(0,0,0,0.2);
  border-color: $border-color;

  > i:first-child {
    position: absolute;
    top: 0;
    left: 0;
    bottom: 0;
    width: 32px;
    height: 32px;
    text-align: center;
    line-height: 32px;
    font-size: 24px;
    border-right: 1px solid $border-color;
  }

  @include services;
}

<<<<<<< HEAD
  &.btn-auth-github {
    color: #fff;
    background-color: #444;
  }

  &.btn-auth-dropbox {
    color: #fff;
    background-color: #007EE5;
  }
=======
.label-service {
  @include services;
>>>>>>> f09bfd8a
}<|MERGE_RESOLUTION|>--- conflicted
+++ resolved
@@ -241,8 +241,8 @@
   width: 200px;
 }
 
-$services:            twitter     37signals   github      tumblr;
-$service-colors:      #55acee     #8fc857     #444444     #2c4762;
+$services:            twitter     37signals   github      tumblr      dropbox;
+$service-colors:      #55acee     #8fc857     #444444     #2c4762     #007EE5;
 
 @mixin services {
   @each $service in $services {
@@ -278,18 +278,6 @@
   @include services;
 }
 
-<<<<<<< HEAD
-  &.btn-auth-github {
-    color: #fff;
-    background-color: #444;
-  }
-
-  &.btn-auth-dropbox {
-    color: #fff;
-    background-color: #007EE5;
-  }
-=======
 .label-service {
   @include services;
->>>>>>> f09bfd8a
 }