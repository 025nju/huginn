--- conflicted
+++ resolved
@@ -21,41 +21,8 @@
           <% end %>
 
           <li class="dropdown">
-<<<<<<< HEAD
-            <a class="dropdown-toggle" data-toggle="dropdown" href="#">Actions <b class="caret"></b></a>
-            <ul class="dropdown-menu" role="menu" aria-labelledby="dLabel">
-              <% if @agent.can_be_scheduled? %>
-                <li>
-                  <%= link_to '<span class="glyphicon glyphicon-refresh"></span> Run'.html_safe, run_agent_path(@agent, :return => "show"), method: :post, :tabindex => "-1" %>
-                </li>
-              <% end %>
-
-              <% if @agent.can_create_events? && @agent.events.count > 0 %>
-                <li>
-                  <%= link_to '<span class="glyphicon glyphicon-trash"></span> Delete all events'.html_safe, remove_events_agent_path(@agent), method: :delete, data: {confirm: 'Are you sure you want to delete ALL events for this Agent?'}, :tabindex => "-1" %>
-                </li>
-              <% end %>
-
-              <li>
-                <%= link_to '<span class="glyphicon glyphicon-plus"></span> Clone'.html_safe, new_agent_path(id: @agent), :tabindex => "-1" %>
-              </li>
-
-              <li>
-                <% if @agent.disabled? %>
-                  <%= link_to '<i class="glyphicon glyphicon-play"></i> Enable agent'.html_safe, agent_path(@agent, :agent => { :disabled => false }, :return => "show"), :method => :put %>
-                <% else %>
-                  <%= link_to '<i class="glyphicon glyphicon-pause"></i> Disable agent'.html_safe, agent_path(@agent, :agent => { :disabled => true }, :return => "show"), :method => :put %>
-                <% end %>
-              </li>
-
-              <li>
-                <%= link_to '<span class="glyphicon glyphicon-remove"></span> Delete'.html_safe, agent_path(@agent), method: :delete, data: { confirm: 'Are you sure you wish to permenantly delete this Agent?' }, :tabindex => "-1" %>
-              </li>
-            </ul>
-=======
             <a class="dropdown-toggle" data-toggle="dropdown" href="#"><span class="glyphicon glyphicon-th-list"></span> Actions <span class="caret"></span></a>
             <%= render 'action_menu', :agent => @agent, :returnTo => "show" %>
->>>>>>> 721487bd
           </li>
         </ul>
       </div>
