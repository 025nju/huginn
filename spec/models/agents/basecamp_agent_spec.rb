require 'spec_helper'
require 'models/concerns/oauthable'

describe Agents::BasecampAgent do
  it_behaves_like Oauthable

  before(:each) do
    stub_request(:get, /json$/).to_return(:body => File.read(Rails.root.join("spec/data_fixtures/basecamp.json")), :status => 200, :headers => {"Content-Type" => "text/json"})
<<<<<<< HEAD
    stub_request(:get, /Z$/).to_return(:body => File.read(Rails.root.join("spec/data_fixtures/basecamp.json")), :status => 200, :headers => {"Content-Type" => "text/json"})
=======
    stub_request(:get, /02:00$/).to_return(:body => File.read(Rails.root.join("spec/data_fixtures/basecamp.json")), :status => 200, :headers => {"Content-Type" => "text/json"})
>>>>>>> 02274966
    @valid_params = { :project_id => 6789 }

    @checker = Agents::BasecampAgent.new(:name => "somename", :options => @valid_params)
    @checker.service = services(:generic)
    @checker.user = users(:jane)
    @checker.save!
  end

  describe "validating" do
    before do
      @checker.should be_valid
    end

    it "should require the basecamp project_id" do
      @checker.options['project_id'] = nil
      @checker.should_not be_valid
    end

  end

  describe "helpers" do
    it "should generate a correct request options hash" do
      @checker.send(:request_options).should == {:headers => {"User-Agent" => "Huginn (https://github.com/cantino/huginn)", "Authorization" => 'Bearer "1234token"'}}
    end

    it "should generate the currect request url" do
      @checker.send(:request_url).should == "https://basecamp.com/12345/api/v1/projects/6789/events.json"
    end


    it "should not provide the since attribute on first run" do
      @checker.send(:query_parameters).should == {}
    end

    it "should provide the since attribute after the first run" do
      time = (Time.now-1.minute).iso8601
      @checker.memory[:last_event] = time
      @checker.save
      @checker.reload.send(:query_parameters).should == {:query => {:since => time}}
    end
  end
  describe "#check" do
    it "should not emit events on its first run" do
      expect { @checker.check }.to change { Event.count }.by(0)
      expect(@checker.memory[:last_event]).to eq '2014-04-17T10:25:31.000+02:00'
    end
    it "should check that initial run creates an event" do
      @checker.memory[:last_event] = '2014-04-17T10:25:31.000+02:00'
      expect { @checker.check }.to change { Event.count }.by(1)
    end
  end

  describe "#working?" do
    it "it is working when at least one event was emited" do
      @checker.should_not be_working
      @checker.memory[:last_event] = '2014-04-17T10:25:31.000+02:00'
      @checker.check
      @checker.reload.should be_working
    end
  end
end<|MERGE_RESOLUTION|>--- conflicted
+++ resolved
@@ -6,11 +6,7 @@
 
   before(:each) do
     stub_request(:get, /json$/).to_return(:body => File.read(Rails.root.join("spec/data_fixtures/basecamp.json")), :status => 200, :headers => {"Content-Type" => "text/json"})
-<<<<<<< HEAD
-    stub_request(:get, /Z$/).to_return(:body => File.read(Rails.root.join("spec/data_fixtures/basecamp.json")), :status => 200, :headers => {"Content-Type" => "text/json"})
-=======
     stub_request(:get, /02:00$/).to_return(:body => File.read(Rails.root.join("spec/data_fixtures/basecamp.json")), :status => 200, :headers => {"Content-Type" => "text/json"})
->>>>>>> 02274966
     @valid_params = { :project_id => 6789 }
 
     @checker = Agents::BasecampAgent.new(:name => "somename", :options => @valid_params)
